# Owners

Owners:
<<<<<<< HEAD
  - Andrew Block (@sabre1041)
  - Sajay Antony (@sajayantony)
=======
>>>>>>> d7c612ae
  - Shiwei Zhang (@shizhMSFT)
  - Steve Lasker (@stevelasker)
  - Sylvia Lei (@Wwwsylvia)
  - Terry Howe (@TerryHowe)

Emeritus:
  - Avi Deitcher (@deitch)
  - Josh Dolitsky (@jdolitsky)
  - Sajay Antony (@sajayantony)<|MERGE_RESOLUTION|>--- conflicted
+++ resolved
@@ -1,11 +1,7 @@
 # Owners
 
 Owners:
-<<<<<<< HEAD
   - Andrew Block (@sabre1041)
-  - Sajay Antony (@sajayantony)
-=======
->>>>>>> d7c612ae
   - Shiwei Zhang (@shizhMSFT)
   - Steve Lasker (@stevelasker)
   - Sylvia Lei (@Wwwsylvia)
