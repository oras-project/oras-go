--- conflicted
+++ resolved
@@ -1,6 +1,2 @@
 # Derived from OWNERS.md
-<<<<<<< HEAD
-* @shizhMSFT @stevelasker @Wwwsylvia
-=======
-* @sajayantony @shizhMSFT @stevelasker @TerryHowe @Wwwsylvia
->>>>>>> 143f4da6
+* @shizhMSFT @stevelasker @TerryHowe @Wwwsylvia