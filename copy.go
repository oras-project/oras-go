/*
Copyright The ORAS Authors.
Licensed under the Apache License, Version 2.0 (the "License");
you may not use this file except in compliance with the License.
You may obtain a copy of the License at

http://www.apache.org/licenses/LICENSE-2.0

Unless required by applicable law or agreed to in writing, software
distributed under the License is distributed on an "AS IS" BASIS,
WITHOUT WARRANTIES OR CONDITIONS OF ANY KIND, either express or implied.
See the License for the specific language governing permissions and
limitations under the License.
*/

package oras

import (
	"context"
	"errors"
	"fmt"
	"io"

	ocispec "github.com/opencontainers/image-spec/specs-go/v1"
	"golang.org/x/sync/semaphore"
	"oras.land/oras-go/v2/content"
	"oras.land/oras-go/v2/errdef"
	"oras.land/oras-go/v2/internal/cas"
	"oras.land/oras-go/v2/internal/descriptor"
	"oras.land/oras-go/v2/internal/graph"
	"oras.land/oras-go/v2/internal/platform"
	"oras.land/oras-go/v2/internal/registryutil"
	"oras.land/oras-go/v2/internal/status"
	"oras.land/oras-go/v2/registry"
)

var (
	// DefaultCopyOptions provides the default CopyOptions.
	DefaultCopyOptions = CopyOptions{
		CopyGraphOptions: DefaultCopyGraphOptions,
	}
	// DefaultCopyGraphOptions provides the default CopyGraphOptions.
	DefaultCopyGraphOptions = CopyGraphOptions{
		Concurrency: 3, // This value is consistent with dockerd and containerd.
	}
)

// CopyOptions contains parameters for oras.Copy.
type CopyOptions struct {
	CopyGraphOptions
	// MapRoot maps the resolved root node to a desired root node for copy.
	// When MapRoot is provided, the descriptor resolved from the source
	// reference will be passed to MapRoot, and the mapped descriptor will be
	// used as the root node for copy.
	MapRoot func(ctx context.Context, src content.ReadOnlyStorage, root ocispec.Descriptor) (ocispec.Descriptor, error)
}

<<<<<<< HEAD
=======
// getPlatformFromConfig returns a platform object which is made up from the
// fields in config blob.
func getPlatformFromConfig(ctx context.Context, src content.ReadOnlyStorage, desc ocispec.Descriptor, targetConfigMediaType string) (*ocispec.Platform, error) {
	if desc.MediaType != targetConfigMediaType {
		return nil, fmt.Errorf("mismatch MediaType %s: expect %s", desc.MediaType, targetConfigMediaType)
	}

	rc, err := src.Fetch(ctx, desc)
	if err != nil {
		return nil, err
	}
	defer rc.Close()

	var platform ocispec.Platform
	if err = json.NewDecoder(rc).Decode(&platform); err != nil && err != io.EOF {
		return nil, err
	}

	return &platform, nil
}

// selectPlatform implements platform filter and returns the descriptor of the
// first matched manifest if the root is a manifest list. If the root is a
// manifest, then return the root descriptor if platform matches.
func selectPlatform(ctx context.Context, src content.ReadOnlyStorage, root ocispec.Descriptor, p *ocispec.Platform) (ocispec.Descriptor, error) {
	switch root.MediaType {
	case docker.MediaTypeManifestList, ocispec.MediaTypeImageIndex:
		manifests, err := content.Successors(ctx, src, root)
		if err != nil {
			return ocispec.Descriptor{}, err
		}

		// platform filter
		for _, m := range manifests {
			if platform.Match(m.Platform, p) {
				return m, nil
			}
		}
		return ocispec.Descriptor{}, errdef.ErrNotFound
	case docker.MediaTypeManifest, ocispec.MediaTypeImageManifest:
		descs, err := content.Successors(ctx, src, root)
		if err != nil {
			return ocispec.Descriptor{}, err
		}

		configMediaType := docker.MediaTypeConfig
		if root.MediaType == ocispec.MediaTypeImageManifest {
			configMediaType = ocispec.MediaTypeImageConfig
		}

		cfgPlatform, err := getPlatformFromConfig(ctx, src, descs[0], configMediaType)
		if err != nil {
			return ocispec.Descriptor{}, err
		}

		if platform.Match(cfgPlatform, p) {
			return root, nil
		}
		return ocispec.Descriptor{}, errdef.ErrNotFound
	default:
		return ocispec.Descriptor{}, fmt.Errorf("%s: %s: %w", root.Digest, root.MediaType, errdef.ErrUnsupported)
	}
}

>>>>>>> 2946dfce
// WithTargetPlatform configures opts.MapRoot to select the manifest whose
// platform matches the given platform. When MapRoot is provided, the platform
// selection will be applied on the mapped root node.
// - If the root node is a manifest, it will remain the same if platform
// matches, otherwise ErrNotFound will be returned.
// - If the root node is a manifest list, it will be mapped to the first
// matching manifest if exists, otherwise ErrNotFound will be returned.
// - Otherwise ErrUnsupported will be returned.
func (opts *CopyOptions) WithTargetPlatform(p *ocispec.Platform) {
	mapRoot := opts.MapRoot
	opts.MapRoot = func(ctx context.Context, src content.ReadOnlyStorage, root ocispec.Descriptor) (desc ocispec.Descriptor, err error) {
		if mapRoot != nil {
			if root, err = mapRoot(ctx, src, root); err != nil {
				return ocispec.Descriptor{}, err
			}
		}
		return platform.SelectManifest(ctx, src, root, p)
	}
}

// CopyGraphOptions contains parameters for oras.CopyGraph.
type CopyGraphOptions struct {
	// Concurrency limits the maximum number of concurrent copy tasks.
	// If Concurrency is not specified, or the specified value is less
	// or equal to 0, the concurrency limit will be considered as infinity.
	Concurrency int64
	// PreCopy handles the current descriptor before copying it.
	PreCopy func(ctx context.Context, desc ocispec.Descriptor) error
	// PostCopy handles the current descriptor after copying it.
	PostCopy func(ctx context.Context, desc ocispec.Descriptor) error
	// OnCopySkipped will be called when the sub-DAG rooted by the current node
	// is skipped.
	OnCopySkipped func(ctx context.Context, desc ocispec.Descriptor) error
	// FindSuccessors finds the successors of the current node.
	// fetcher provides cached access to the source storage, and is suitable
	// for fetching non-leaf nodes like manifests. Since anything fetched from
	// fetcher will be cached in the memory, it is recommended to use original
	// source storage to fetch large blobs.
	// If FindSuccessors is nil, content.Successors will be used.
	FindSuccessors func(ctx context.Context, fetcher content.Fetcher, desc ocispec.Descriptor) ([]ocispec.Descriptor, error)
}

// Copy copies a rooted directed acyclic graph (DAG) with the tagged root node
// in the source Target to the destination Target.
// The destination reference will be the same as the source reference if the
// destination reference is left blank.
// Returns the descriptor of the root node on successful copy.
func Copy(ctx context.Context, src ReadOnlyTarget, srcRef string, dst Target, dstRef string, opts CopyOptions) (ocispec.Descriptor, error) {
	if src == nil {
		return ocispec.Descriptor{}, errors.New("nil source target")
	}
	if dst == nil {
		return ocispec.Descriptor{}, errors.New("nil destination target")
	}
	if dstRef == "" {
		dstRef = srcRef
	}

	// use caching proxy on non-leaf nodes
	proxy := cas.NewProxy(src, cas.NewMemory())
	root, err := resolveRoot(ctx, src, srcRef, proxy)
	if err != nil {
		return ocispec.Descriptor{}, err
	}

	if opts.MapRoot != nil {
		proxy.StopCaching = true
		root, err = opts.MapRoot(ctx, proxy, root)
		if err != nil {
			return ocispec.Descriptor{}, err
		}
		proxy.StopCaching = false
	}

	if err := prepareCopy(ctx, dst, dstRef, proxy, root, &opts); err != nil {
		return ocispec.Descriptor{}, err
	}

	if err := copyGraph(ctx, src, dst, proxy, root, opts.CopyGraphOptions); err != nil {
		return ocispec.Descriptor{}, err
	}

	return root, nil
}

// CopyGraph copies a rooted directed acyclic graph (DAG) from the source CAS to
// the destination CAS.
func CopyGraph(ctx context.Context, src content.ReadOnlyStorage, dst content.Storage, root ocispec.Descriptor, opts CopyGraphOptions) error {
	// use caching proxy on non-leaf nodes
	proxy := cas.NewProxy(src, cas.NewMemory())
	return copyGraph(ctx, src, dst, proxy, root, opts)
}

// copyGraph copies a rooted directed acyclic graph (DAG) from the source CAS to
// the destination CAS with specified caching.
func copyGraph(ctx context.Context, src content.ReadOnlyStorage, dst content.Storage, proxy *cas.Proxy, root ocispec.Descriptor, opts CopyGraphOptions) error {
	// track content status
	tracker := status.NewTracker()

	// if FindSuccessors is not provided, use the default one
	if opts.FindSuccessors == nil {
		opts.FindSuccessors = content.Successors
	}

	// prepare pre-handler
	preHandler := graph.HandlerFunc(func(ctx context.Context, desc ocispec.Descriptor) ([]ocispec.Descriptor, error) {
		// skip the descriptor if other go routine is working on it
		done, committed := tracker.TryCommit(desc)
		if !committed {
			return nil, graph.ErrSkipDesc
		}

		// skip if a rooted sub-DAG exists
		exists, err := dst.Exists(ctx, desc)
		if err != nil {
			return nil, err
		}
		if exists {
			// mark the content as done
			close(done)
			if opts.OnCopySkipped != nil {
				if err := opts.OnCopySkipped(ctx, desc); err != nil {
					return nil, err
				}
			}
			return nil, graph.ErrSkipDesc
		}

		// find successors while non-leaf nodes will be fetched and cached
		return opts.FindSuccessors(ctx, proxy, desc)
	})

	// prepare post-handler
	postHandler := graph.HandlerFunc(func(ctx context.Context, desc ocispec.Descriptor) (_ []ocispec.Descriptor, err error) {
		defer func() {
			if err == nil {
				// mark the content as done on success
				done, _ := tracker.TryCommit(desc)
				close(done)
			}
		}()

		// leaf nodes does not exist in the cache.
		// copy them directly.
		exists, err := proxy.Cache.Exists(ctx, desc)
		if err != nil {
			return nil, err
		}
		if !exists {
			return nil, copyNode(ctx, src, dst, desc, opts)
		}

		// for non-leaf nodes, wait for its successors to complete
		successors, err := opts.FindSuccessors(ctx, proxy, desc)
		if err != nil {
			return nil, err
		}
		for _, node := range successors {
			done, committed := tracker.TryCommit(node)
			if committed {
				return nil, fmt.Errorf("%s: %s: successor not committed", desc.Digest, node.Digest)
			}
			select {
			case <-done:
			case <-ctx.Done():
				return nil, ctx.Err()
			}
		}
		return nil, copyNode(ctx, proxy.Cache, dst, desc, opts)
	})

	var limiter *semaphore.Weighted
	if opts.Concurrency > 0 {
		limiter = semaphore.NewWeighted(opts.Concurrency)
	}
	// traverse the graph
	return graph.Dispatch(ctx, preHandler, postHandler, limiter, root)
}

// doCopyNode copies a single content from the source CAS to the destination CAS.
func doCopyNode(ctx context.Context, src content.ReadOnlyStorage, dst content.Storage, desc ocispec.Descriptor) error {
	rc, err := src.Fetch(ctx, desc)
	if err != nil {
		return err
	}
	defer rc.Close()
	err = dst.Push(ctx, desc, rc)
	if err != nil && !errors.Is(err, errdef.ErrAlreadyExists) {
		return err
	}
	return nil
}

// copyNode copies a single content from the source CAS to the destination CAS,
// and apply the given options.
func copyNode(ctx context.Context, src content.ReadOnlyStorage, dst content.Storage, desc ocispec.Descriptor, opts CopyGraphOptions) error {
	if opts.PreCopy != nil {
		if err := opts.PreCopy(ctx, desc); err != nil {
			if err == graph.ErrSkipDesc {
				return nil
			}
			return err
		}
	}

	if err := doCopyNode(ctx, src, dst, desc); err != nil {
		return err
	}

	if opts.PostCopy != nil {
		return opts.PostCopy(ctx, desc)
	}
	return nil
}

// copyCachedNodeWithReference copies a single content with a reference from the
// source cache to the destination ReferencePusher.
func copyCachedNodeWithReference(ctx context.Context, src *cas.Proxy, dst registry.ReferencePusher, desc ocispec.Descriptor, dstRef string) error {
	rc, err := src.FetchCached(ctx, desc)
	if err != nil {
		return err
	}
	defer rc.Close()

	err = dst.PushReference(ctx, desc, rc, dstRef)
	if err != nil && !errors.Is(err, errdef.ErrAlreadyExists) {
		return err
	}
	return nil
}

// resolveRoot resolves the source reference to the root node.
func resolveRoot(ctx context.Context, src ReadOnlyTarget, srcRef string, proxy *cas.Proxy) (ocispec.Descriptor, error) {
	refFetcher, ok := src.(registry.ReferenceFetcher)
	if !ok {
		return src.Resolve(ctx, srcRef)
	}

	// optimize performance for ReferenceFetcher targets
	refProxy := &registryutil.Proxy{
		ReferenceFetcher: refFetcher,
		Proxy:            proxy,
	}
	root, rc, err := refProxy.FetchReference(ctx, srcRef)
	if err != nil {
		return ocispec.Descriptor{}, err
	}
	defer rc.Close()
	// cache root if it is a non-leaf node
	fetcher := content.FetcherFunc(func(ctx context.Context, target ocispec.Descriptor) (io.ReadCloser, error) {
		if descriptor.EqualOCI(target, root) {
			return rc, nil
		}
		return nil, errors.New("fetching only root node expected")
	})
	if _, err = content.Successors(ctx, fetcher, root); err != nil {
		return ocispec.Descriptor{}, err
	}

	// TODO: optimize special case where root is a leaf node (i.e. a blob)
	//       and dst is a ReferencePusher.
	return root, nil
}

// prepareCopy prepares the hooks for copy.
func prepareCopy(ctx context.Context, dst Target, dstRef string, proxy *cas.Proxy, root ocispec.Descriptor, opts *CopyOptions) error {
	if refPusher, ok := dst.(registry.ReferencePusher); ok {
		// optimize performance for ReferencePusher targets
		preCopy := opts.PreCopy
		opts.PreCopy = func(ctx context.Context, desc ocispec.Descriptor) error {
			if preCopy != nil {
				if err := preCopy(ctx, desc); err != nil {
					return err
				}
			}
			if !descriptor.EqualOCI(desc, root) {
				// for non-root node, do nothing
				return nil
			}

			// for root node, prepare optimized copy
			if err := copyCachedNodeWithReference(ctx, proxy, refPusher, desc, dstRef); err != nil {
				return err
			}
			if opts.PostCopy != nil {
				if err := opts.PostCopy(ctx, desc); err != nil {
					return err
				}
			}
			// skip the regular copy workflow
			return graph.ErrSkipDesc
		}
	} else {
		postCopy := opts.PostCopy
		opts.PostCopy = func(ctx context.Context, desc ocispec.Descriptor) error {
			if descriptor.EqualOCI(desc, root) {
				// for root node, tag it after copying it
				if err := dst.Tag(ctx, root, dstRef); err != nil {
					return err
				}
			}
			if postCopy != nil {
				return postCopy(ctx, desc)
			}
			return nil
		}
	}

	onCopySkipped := opts.OnCopySkipped
	opts.OnCopySkipped = func(ctx context.Context, desc ocispec.Descriptor) error {
		if onCopySkipped != nil {
			if err := onCopySkipped(ctx, desc); err != nil {
				return err
			}
		}
		if !descriptor.EqualOCI(desc, root) {
			return nil
		}
		// enforce tagging when root is skipped
		if refPusher, ok := dst.(registry.ReferencePusher); ok {
			return copyCachedNodeWithReference(ctx, proxy, refPusher, desc, dstRef)
		}
		return dst.Tag(ctx, root, dstRef)
	}

	return nil
}<|MERGE_RESOLUTION|>--- conflicted
+++ resolved
@@ -55,73 +55,6 @@
 	MapRoot func(ctx context.Context, src content.ReadOnlyStorage, root ocispec.Descriptor) (ocispec.Descriptor, error)
 }
 
-<<<<<<< HEAD
-=======
-// getPlatformFromConfig returns a platform object which is made up from the
-// fields in config blob.
-func getPlatformFromConfig(ctx context.Context, src content.ReadOnlyStorage, desc ocispec.Descriptor, targetConfigMediaType string) (*ocispec.Platform, error) {
-	if desc.MediaType != targetConfigMediaType {
-		return nil, fmt.Errorf("mismatch MediaType %s: expect %s", desc.MediaType, targetConfigMediaType)
-	}
-
-	rc, err := src.Fetch(ctx, desc)
-	if err != nil {
-		return nil, err
-	}
-	defer rc.Close()
-
-	var platform ocispec.Platform
-	if err = json.NewDecoder(rc).Decode(&platform); err != nil && err != io.EOF {
-		return nil, err
-	}
-
-	return &platform, nil
-}
-
-// selectPlatform implements platform filter and returns the descriptor of the
-// first matched manifest if the root is a manifest list. If the root is a
-// manifest, then return the root descriptor if platform matches.
-func selectPlatform(ctx context.Context, src content.ReadOnlyStorage, root ocispec.Descriptor, p *ocispec.Platform) (ocispec.Descriptor, error) {
-	switch root.MediaType {
-	case docker.MediaTypeManifestList, ocispec.MediaTypeImageIndex:
-		manifests, err := content.Successors(ctx, src, root)
-		if err != nil {
-			return ocispec.Descriptor{}, err
-		}
-
-		// platform filter
-		for _, m := range manifests {
-			if platform.Match(m.Platform, p) {
-				return m, nil
-			}
-		}
-		return ocispec.Descriptor{}, errdef.ErrNotFound
-	case docker.MediaTypeManifest, ocispec.MediaTypeImageManifest:
-		descs, err := content.Successors(ctx, src, root)
-		if err != nil {
-			return ocispec.Descriptor{}, err
-		}
-
-		configMediaType := docker.MediaTypeConfig
-		if root.MediaType == ocispec.MediaTypeImageManifest {
-			configMediaType = ocispec.MediaTypeImageConfig
-		}
-
-		cfgPlatform, err := getPlatformFromConfig(ctx, src, descs[0], configMediaType)
-		if err != nil {
-			return ocispec.Descriptor{}, err
-		}
-
-		if platform.Match(cfgPlatform, p) {
-			return root, nil
-		}
-		return ocispec.Descriptor{}, errdef.ErrNotFound
-	default:
-		return ocispec.Descriptor{}, fmt.Errorf("%s: %s: %w", root.Digest, root.MediaType, errdef.ErrUnsupported)
-	}
-}
-
->>>>>>> 2946dfce
 // WithTargetPlatform configures opts.MapRoot to select the manifest whose
 // platform matches the given platform. When MapRoot is provided, the platform
 // selection will be applied on the mapped root node.
